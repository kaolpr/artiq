#include <string.h>
#include <generated/csr.h>

#include <dyld.h>

#include "kloader.h"
#include "log.h"
#include "clock.h"
#include "flash_storage.h"
#include "mailbox.h"
#include "messages.h"

static void start_kernel_cpu(struct msg_load_request *msg)
{
    // Stop kernel CPU before messing with its code.
    kernel_cpu_reset_write(1);

    // Load kernel support code.
    extern void _binary_ksupport_elf_start, _binary_ksupport_elf_end;
    memcpy((void *)(KERNELCPU_EXEC_ADDRESS - KSUPPORT_HEADER_SIZE),
           &_binary_ksupport_elf_start,
           &_binary_ksupport_elf_end - &_binary_ksupport_elf_start);

    // Start kernel CPU.
    mailbox_send(msg);
    kernel_cpu_reset_write(0);
}

void kloader_start_bridge()
{
    start_kernel_cpu(NULL);
}

static int load_or_start_kernel(const void *library, int run_kernel)
{
    static struct dyld_info library_info;
    struct msg_load_request request = {
        .library      = library,
        .library_info = &library_info,
        .run_kernel   = run_kernel,
    };
    start_kernel_cpu(&request);

    struct msg_load_reply *reply = mailbox_wait_and_receive();
    mailbox_acknowledge();

    if(reply->type != MESSAGE_TYPE_LOAD_REPLY) {
        log("BUG: unexpected reply to load/run request");
        return 0;
    }

    if(reply->error != NULL) {
        log("cannot load kernel: %s", reply->error);
        return 0;
    }

    return 1;
}

int kloader_load_library(const void *library)
{
    if(!kernel_cpu_reset_read()) {
        log("BUG: attempted to load kernel library while kernel CPU is running");
        return 0;
    }

    return load_or_start_kernel(library, 0);
}

void kloader_filter_backtrace(struct artiq_backtrace_item *backtrace,
                              size_t *backtrace_size) {
    struct artiq_backtrace_item *cursor = backtrace;

    // Remove all backtrace items belonging to ksupport and subtract
    // shared object base from the addresses.
    for(int i = 0; i < *backtrace_size; i++) {
        if(backtrace[i].function > KERNELCPU_PAYLOAD_ADDRESS) {
            backtrace[i].function -= KERNELCPU_PAYLOAD_ADDRESS;
            *cursor++ = backtrace[i];
        }
    }

    *backtrace_size = cursor - backtrace;
}

void kloader_start_kernel()
{
    load_or_start_kernel(NULL, 1);
}

<<<<<<< HEAD
int kloader_start_idle_kernel(void)
=======
static int kloader_start_flash_kernel(char *key)
>>>>>>> d0b5c3ba
{
#if (defined CSR_SPIFLASH_BASE && defined SPIFLASH_PAGE_SIZE)
    char buffer[32*1024];
<<<<<<< HEAD
    int length;

    length = fs_read("idle_kernel", buffer, sizeof(buffer), NULL);
    if(length <= 0)
        return 0;

    return load_or_start_kernel(buffer, 1);
=======
    unsigned int len, remain;
    kernel_function k;

    if(!kernel_cpu_reset_read()) {
        log("BUG: attempted to start kernel CPU while already running (%s)", key);
        return 0;
    }
#if (defined CSR_SPIFLASH_BASE && defined SPIFLASH_PAGE_SIZE)
    len = fs_read(key, buffer, sizeof(buffer), &remain);
    if(len <= 0)
        return 0;
    if(remain) {
        log("ERROR: %s too long", key);
        return 0;
    }
    if(!kloader_load(buffer, len)) {
        log("ERROR: failed to load ELF binary (%s)", key);
        return 0;
    }
    k = kloader_find("run");
    if(!k) {
        log("ERROR: failed to find entry point for ELF kernel (%s)", key);
        return 0;
    }
    start_kernel_cpu((void *)k);
    return 1;
>>>>>>> d0b5c3ba
#else
    return 0;
#endif
}

int kloader_start_startup_kernel(void)
{
    return kloader_start_flash_kernel("startup_kernel");
}

int kloader_start_idle_kernel(void)
{
    return kloader_start_flash_kernel("idle_kernel");
}

void kloader_stop(void)
{
    kernel_cpu_reset_write(1);
    mailbox_acknowledge();
}

int kloader_validate_kpointer(void *p)
{
    unsigned int v = (unsigned int)p;
    if((v < KERNELCPU_EXEC_ADDRESS) || (v > KERNELCPU_LAST_ADDRESS)) {
        log("Received invalid pointer from kernel CPU: 0x%08x", v);
        return 0;
    }
    return 1;
}

int kloader_is_essential_kmsg(int msgtype)
{
    switch(msgtype) {
        case MESSAGE_TYPE_NOW_INIT_REQUEST:
        case MESSAGE_TYPE_NOW_SAVE:
        case MESSAGE_TYPE_LOG:
        case MESSAGE_TYPE_WATCHDOG_SET_REQUEST:
        case MESSAGE_TYPE_WATCHDOG_CLEAR:
            return 1;
        default:
            return 0;
    }
}

long long int now;

void kloader_service_essential_kmsg(void)
{
    struct msg_base *umsg;

    umsg = mailbox_receive();
    if(umsg) {
        if(!kloader_validate_kpointer(umsg))
            return;
        switch(umsg->type) {
            case MESSAGE_TYPE_NOW_INIT_REQUEST: {
                struct msg_now_init_reply reply;

                reply.type = MESSAGE_TYPE_NOW_INIT_REPLY;
                reply.now = now;
                mailbox_send_and_wait(&reply);
                break;
            }
            case MESSAGE_TYPE_NOW_SAVE: {
                struct msg_now_save *msg = (struct msg_now_save *)umsg;

                now = msg->now;
                mailbox_acknowledge();
                break;
            }
            case MESSAGE_TYPE_LOG: {
                struct msg_log *msg = (struct msg_log *)umsg;

                if(msg->no_newline) {
                    lognonl_va(msg->fmt, msg->args);
                } else {
                    log_va(msg->fmt, msg->args);
                }
                mailbox_acknowledge();
                break;
            }
            case MESSAGE_TYPE_WATCHDOG_SET_REQUEST: {
                struct msg_watchdog_set_request *msg = (struct msg_watchdog_set_request *)umsg;
                struct msg_watchdog_set_reply reply;

                reply.type = MESSAGE_TYPE_WATCHDOG_SET_REPLY;
                reply.id = watchdog_set(msg->ms);
                mailbox_send_and_wait(&reply);
                break;
            }
            case MESSAGE_TYPE_WATCHDOG_CLEAR: {
                struct msg_watchdog_clear *msg = (struct msg_watchdog_clear *)umsg;

                watchdog_clear(msg->id);
                mailbox_acknowledge();
                break;
            }
            default:
                /* handled elsewhere */
                break;
        }
    }
}<|MERGE_RESOLUTION|>--- conflicted
+++ resolved
@@ -88,50 +88,22 @@
     load_or_start_kernel(NULL, 1);
 }
 
-<<<<<<< HEAD
-int kloader_start_idle_kernel(void)
-=======
 static int kloader_start_flash_kernel(char *key)
->>>>>>> d0b5c3ba
 {
 #if (defined CSR_SPIFLASH_BASE && defined SPIFLASH_PAGE_SIZE)
     char buffer[32*1024];
-<<<<<<< HEAD
-    int length;
-
-    length = fs_read("idle_kernel", buffer, sizeof(buffer), NULL);
+    int length, remain;
+
+    length = fs_read(key, buffer, sizeof(buffer), &remain);
     if(length <= 0)
         return 0;
 
+    if(remain) {
+        log("ERROR: kernel %s is too large", key);
+        return 0;
+    }
+
     return load_or_start_kernel(buffer, 1);
-=======
-    unsigned int len, remain;
-    kernel_function k;
-
-    if(!kernel_cpu_reset_read()) {
-        log("BUG: attempted to start kernel CPU while already running (%s)", key);
-        return 0;
-    }
-#if (defined CSR_SPIFLASH_BASE && defined SPIFLASH_PAGE_SIZE)
-    len = fs_read(key, buffer, sizeof(buffer), &remain);
-    if(len <= 0)
-        return 0;
-    if(remain) {
-        log("ERROR: %s too long", key);
-        return 0;
-    }
-    if(!kloader_load(buffer, len)) {
-        log("ERROR: failed to load ELF binary (%s)", key);
-        return 0;
-    }
-    k = kloader_find("run");
-    if(!k) {
-        log("ERROR: failed to find entry point for ELF kernel (%s)", key);
-        return 0;
-    }
-    start_kernel_cpu((void *)k);
-    return 1;
->>>>>>> d0b5c3ba
 #else
     return 0;
 #endif
