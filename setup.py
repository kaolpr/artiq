--- conflicted
+++ resolved
@@ -26,12 +26,8 @@
 requirements = [
     "sphinx", "sphinx-argparse", "pyserial", "numpy", "scipy",
     "python-dateutil", "prettytable", "h5py", "pydaqmx", "pyelftools",
-<<<<<<< HEAD
-    "quamash", "pyqtgraph", "pythonparser",
-    "llvmlite_artiq", "lit", "OutputCheck"
-=======
-    "quamash", "pyqtgraph", "llvmlite_artiq", "pygit2", "aiohttp"
->>>>>>> 75c94b40
+    "quamash", "pyqtgraph", "pygit2", "aiohttp",
+    "llvmlite_artiq", "pythonparser", "lit", "OutputCheck",
 ]
 
 scripts = [
